--- conflicted
+++ resolved
@@ -4,14 +4,6 @@
  */
 
 import { config } from './config';
-<<<<<<< HEAD
-=======
-
-// 获取当前最大并发数
-function getMaxConcurrentTranslations(): number {
-  return config.maxConcurrentTranslations || 6; // 默认值为6
-}
->>>>>>> b7c5db5f
 
 // 队列状态
 let activeTranslations = 0; // 当前活跃的翻译任务数量
@@ -52,12 +44,7 @@
     };
 
     // 将任务添加到队列
-<<<<<<< HEAD
-    const maxConcurrent = getMaxConcurrentTranslations();
-    if (activeTranslations < maxConcurrent) {
-=======
     if (activeTranslations < getMaxConcurrentTranslations()) {
->>>>>>> b7c5db5f
       // 直接执行任务
       activeTranslations++;
       taskWrapper();
@@ -72,12 +59,7 @@
  */
 function processQueue() {
   // 如果有等待的任务，并且活跃任务数量未达到上限，执行下一个任务
-<<<<<<< HEAD
-  const maxConcurrent = getMaxConcurrentTranslations();
-  if (pendingTranslations.length > 0 && activeTranslations < maxConcurrent) {
-=======
   if (pendingTranslations.length > 0 && activeTranslations < getMaxConcurrentTranslations()) {
->>>>>>> b7c5db5f
     const nextTask = pendingTranslations.shift();
     if (nextTask) {
       activeTranslations++;
@@ -107,11 +89,7 @@
   return {
     activeTranslations,
     pendingTranslations: pendingTranslations.length,
-<<<<<<< HEAD
     maxConcurrent: maxConcurrent,
-=======
-    maxConcurrent,
->>>>>>> b7c5db5f
     isQueueFull: activeTranslations >= maxConcurrent,
     totalTasksInProcess: activeTranslations + pendingTranslations.length
   };
@@ -123,11 +101,6 @@
  */
 export function canAcceptMoreTasks(): boolean {
   // 如果等待队列太长，返回false表示需要暂停扫描
-<<<<<<< HEAD
-  const maxConcurrent = getMaxConcurrentTranslations();
-  const MAX_QUEUE_LENGTH = maxConcurrent * 3;
-=======
   const MAX_QUEUE_LENGTH = getMaxConcurrentTranslations() * 3;
->>>>>>> b7c5db5f
   return pendingTranslations.length < MAX_QUEUE_LENGTH;
 }