<template>
  <!-- 开关 -->
  <el-row class="margin-bottom margin-left-2em">
    <el-col :span="20" class="lightblue rounded-corner">
      <span class="popup-text popup-vertical-left">插件状态</span>
    </el-col>

    <el-col :span="4" class="flex-end">
      <el-switch v-model="config.on" inline-prompt active-text="开" inactive-text="关" @change="handlePluginStateChange" />
    </el-col>
  </el-row>

  <!-- 占位符 -->
  <div v-if="!config.on">
    <el-empty description="插件处于禁用状态" />
  </div>

  <div v-show="config.on">
    <!--    翻译模式-->
    <el-row class="margin-bottom margin-left-2em">
      <el-col :span="12" class="lightblue rounded-corner">
        <span class="popup-text popup-vertical-left">翻译模式</span>
      </el-col>
      <el-col :span="12">
        <el-select v-model="config.display" placeholder="请选择翻译模式">
          <el-option class="select-left" v-for="item in options.display" :key="item.value" :label="item.label"
            :value="item.value" />
        </el-select>
      </el-col>
    </el-row>

    <!--    译文样式选择器-->
    <el-row v-show="config.display === 1" class="margin-bottom margin-left-2em">
      <el-col :span="12" class="lightblue rounded-corner">
        <el-tooltip class="box-item" effect="dark" content="选择双语模式下译文的显示样式，提供多种美观的效果" placement="top-start"
          :show-after="500">
          <span class="popup-text popup-vertical-left">译文样式<el-icon class="icon-margin">
              <ChatDotRound />
            </el-icon></span>
        </el-tooltip>
      </el-col>
      <el-col :span="12">
        <el-select v-model="config.style" placeholder="请选择译文显示样式">
          <el-option-group v-for="group in styleGroups" :key="group.value" :label="group.label">
            <el-option v-for="item in group.options" :key="item.value" :label="item.label" :value="item.value"
              :class="item.class" />
          </el-option-group>
        </el-select>
      </el-col>
    </el-row>

    <!-- 翻译服务 -->
    <el-row class="margin-bottom margin-left-2em">
      <el-col :span="12" class="lightblue rounded-corner">
        <el-tooltip class="box-item" effect="dark" content="机器翻译：快速稳定，适合日常使用；AI翻译：更自然流畅，需要配置令牌" placement="top-start"
          :show-after="500">
          <span class="popup-text popup-vertical-left">翻译服务<el-icon class="icon-margin">
              <ChatDotRound />
            </el-icon></span>
        </el-tooltip>
      </el-col>
      <el-col :span="12">
        <b>
          <el-select v-model="config.service" placeholder="请选择翻译服务">
            <el-option class="select-left" v-for="item in compute.filteredServices" :key="item.value"
              :label="item.label" :value="item.value" :disabled="item.disabled"
              :class="{ 'select-divider': item.disabled }" />
          </el-select>
        </b>
      </el-col>
    </el-row>

    <!-- 目标语言 -->
    <el-row class="margin-bottom margin-left-2em">
      <el-col :span="12" class="lightblue rounded-corner">
        <span class="popup-text popup-vertical-left">目标语言</span>
      </el-col>
      <el-col :span="12">
        <el-select v-model="config.to" placeholder="请选择目标语言">
          <el-option class="select-left" v-for="item in options.to" :key="item.value" :label="item.label"
            :value="item.value" />
        </el-select>
      </el-col>
    </el-row>



    <!-- 鼠标悬浮快捷键 -->
    <el-row class="margin-bottom margin-left-2em" :class="{ 'custom-hotkey-row': config.hotkey === 'custom' }">
      <el-col :span="14" class="lightblue rounded-corner">
        <el-tooltip class="box-item" effect="dark" content="按住指定快捷键并悬停在文本上进行翻译" placement="top-start" :show-after="500">
        <span class="popup-text popup-vertical-left">
          鼠标悬浮快捷键
          <el-icon class="icon-margin">
            <ChatDotRound />
          </el-icon>
        </span>
        </el-tooltip>
      </el-col>
      <el-col :span="10" class="flex-end">
        <div class="hotkey-config">
          <el-select 
            v-model="config.hotkey" 
            placeholder="请选择快捷键" 
            size="small" 
            style="width: 100%"
            @change="handleMouseHotkeyChange"
          >
            <el-option v-for="item in options.keys" :key="item.value" :label="item.label" :value="item.value" :disabled="item.disabled" :class="{ 'select-divider': item.disabled }" />
          </el-select>
          
          <!-- 自定义快捷键显示（选择自定义时总是显示） -->
          <div v-if="config.hotkey === 'custom'" class="custom-hotkey-display">
            <span class="hotkey-text" v-if="config.customHotkey">
              {{ getCustomMouseHotkeyDisplayName() }}
            </span>
            <span class="hotkey-text placeholder-text" v-else>
              点击设置自定义快捷键
            </span>
            <el-button size="small" type="text" @click="openCustomMouseHotkeyDialog" class="edit-button">
              <el-icon><Edit /></el-icon>
            </el-button>
          </div>
        </div>
      </el-col>
    </el-row>

    <!-- 全文翻译快捷键选择 -->
    <el-row v-if="config.on" class="margin-bottom margin-left-2em margin-top-1em" :class="{ 'custom-hotkey-row': config.floatingBallHotkey === 'custom' }">
      <el-col :span="14" class="lightblue rounded-corner">
        <el-tooltip class="box-item" effect="dark" content="（测试版）设置快捷键以便快速切换全文翻译状态，无需鼠标点击悬浮球" placement="top-start" :show-after="500">
        <span class="popup-text popup-vertical-left">
          <!-- <span class="new-feature-badge">新</span> -->
          全文翻译快捷键
          <el-icon class="icon-margin">
            <ChatDotRound />
          </el-icon>
        </span>
        </el-tooltip>
      </el-col>
      <el-col :span="10" class="flex-end">
        <div class="hotkey-config">
          <el-select 
            v-model="config.floatingBallHotkey" 
            placeholder="选择快捷键" 
            size="small" 
            style="width: 100%"
            @change="handleHotkeyChange"
          >
            <el-option v-for="item in options.floatingBallHotkeys" :key="item.value" :label="item.label" :value="item.value" />
          </el-select>
          
          <!-- 自定义快捷键显示（选择自定义时总是显示） -->
          <div v-if="config.floatingBallHotkey === 'custom'" class="custom-hotkey-display">
            <span class="hotkey-text" v-if="config.customFloatingBallHotkey">
              {{ getCustomHotkeyDisplayName() }}
            </span>
            <span class="hotkey-text placeholder-text" v-else>
              点击设置自定义快捷键
            </span>
            <el-button size="small" type="text" @click="openCustomHotkeyDialog" class="edit-button">
              <el-icon><Edit /></el-icon>
            </el-button>
          </div>
        </div>
      </el-col>
    </el-row>


    <!-- 划词翻译模式选择 -->
    <el-row v-if="config.on" class="margin-bottom margin-left-2em margin-top-1em">
      <el-col :span="14" class="lightblue rounded-corner">
        <el-tooltip class="box-item" effect="dark" content="选中文本后显示红点，鼠标移到红点上查看翻译结果。可选择关闭、双语显示或只显示译文" placement="top-start" :show-after="500">
      <span class="popup-text popup-vertical-left">
        <!-- <span class="new-feature-badge">新</span> -->
        划词翻译
        <el-icon class="icon-margin">
          <ChatDotRound />
        </el-icon>
      </span>
        </el-tooltip>
      </el-col>
      <el-col :span="10" class="flex-end">
        <el-select v-model="config.selectionTranslatorMode" placeholder="选择模式" size="small" style="width: 100%">
          <el-option label="关闭" value="disabled" />
          <el-option label="双语显示" value="bilingual" />
          <el-option label="只显示译文" value="translation-only" />
        </el-select>
      </el-col>
    </el-row>

    <!-- token -->
    <el-row v-show="compute.showToken" class="margin-bottom margin-left-2em">
      <el-col :span="12" class="lightblue rounded-corner">
        <el-tooltip class="box-item" effect="dark"
          content="API访问令牌仅保存在本地，用于访问翻译服务。获取方式请参考对应服务的官方文档；翻译服务为 ollama 时，token 可为任意值" placement="top-start"
          :show-after="500">
          <span class="popup-text popup-vertical-left">访问令牌<el-icon class="icon-margin">
              <ChatDotRound />
            </el-icon></span>
        </el-tooltip>
      </el-col>
      <el-col :span="12">
        <el-input v-model="config.token[config.service]" type="password" show-password placeholder="请输入API访问令牌" />
      </el-col>
    </el-row>

    <!-- Azure OpenAI 端点配置 -->
    <el-row v-show="compute.showAzureOpenaiEndpoint" class="margin-bottom margin-left-2em">
      <el-col :span="12" class="lightblue rounded-corner">
        <el-tooltip class="box-item" effect="dark"
          content="Azure OpenAI 服务端点地址，必须包含完整的部署信息。格式：https://your-resource-name.openai.azure.com/openai/deployments/your-deployment-name/chat/completions?api-version=2024-02-15-preview" placement="top-start"
          :show-after="500">
          <span class="popup-text popup-vertical-left">Azure 端点<el-icon class="icon-margin">
              <ChatDotRound />
            </el-icon></span>
        </el-tooltip>
      </el-col>
      <el-col :span="12">
        <el-input 
          v-model="config.azureOpenaiEndpoint" 
          placeholder="https://your-resource.openai.azure.com/openai/deployments/your-model/chat/completions?api-version=2024-02-15-preview"
          :class="{ 'input-error': config.azureOpenaiEndpoint && !isValidAzureEndpoint(config.azureOpenaiEndpoint) }"
        />
        <div v-if="config.azureOpenaiEndpoint && !isValidAzureEndpoint(config.azureOpenaiEndpoint)" class="error-text">
          端点地址格式不正确，请确保包含 openai.azure.com 域名和 /chat/completions 路径
        </div>
      </el-col>
    </el-row>

    <!-- DeepLX URL 配置-->
    <el-row v-show="compute.showDeepLX" class="margin-bottom margin-left-2em">
      <el-col :span="12" class="lightblue rounded-corner">
        <el-tooltip class="box-item" effect="dark"
          content="DeepLX API 服务地址，默认为本地地址。如果使用远程 DeepLX 服务，请修改为对应的服务地址" placement="top-start"
          :show-after="500">
          <span class="popup-text popup-vertical-left">服务地址</span>
        </el-tooltip>
      </el-col>
      <el-col :span="12">
        <el-input v-model="config.deeplx" placeholder="http://localhost:1188/translate" />
      </el-col>
    </el-row>

    <!-- 使用AkSk -->
    <el-row v-show="compute.showAkSk" class="margin-bottom margin-left-2em">
      <el-col :span="12" class="lightblue rounded-corner">
        <el-tooltip class="box-item" effect="dark" content="百度文心一言API密钥对，用于访问翻译服务" placement="top-start"
          :show-after="500">
          <span class="popup-text popup-vertical-left">API Key<el-icon class="icon-margin">
              <ChatDotRound />
            </el-icon></span>
        </el-tooltip>
      </el-col>
      <el-col :span="12">
        <el-input v-model="config.ak" placeholder="请输入Access Key" />
      </el-col>
    </el-row>
    <el-row v-show="compute.showAkSk" class="margin-bottom margin-left-2em">
      <el-col :span="12" class="lightblue rounded-corner">
        <el-tooltip class="box-item" effect="dark" content="百度文心一言API密钥对，用于访问翻译服务" placement="top-start"
          :show-after="500">
          <span class="popup-text popup-vertical-left">Secret Key<el-icon class="icon-margin">
              <ChatDotRound />
            </el-icon></span>
        </el-tooltip>
      </el-col>
      <el-col :span="12">
        <el-input v-model="config.sk" type="password" placeholder="请输入Secret Key" />
      </el-col>
    </el-row>

    <!-- 有道翻译配置 -->
    <el-row v-show="compute.showYoudao" class="margin-bottom margin-left-2em">
      <el-col :span="12" class="lightblue rounded-corner">
        <el-tooltip class="box-item" effect="dark" content="有道智云翻译API应用ID，用于访问有道翻译服务。可在有道智云控制台获取" placement="top-start"
          :show-after="500">
          <span class="popup-text popup-vertical-left">App Key<el-icon class="icon-margin">
              <ChatDotRound />
            </el-icon></span>
        </el-tooltip>
      </el-col>
      <el-col :span="12">
        <el-input v-model="config.youdaoAppKey" placeholder="有道 AppKey" />
      </el-col>
    </el-row>
    <el-row v-show="compute.showYoudao" class="margin-bottom margin-left-2em">
      <el-col :span="12" class="lightblue rounded-corner">
        <el-tooltip class="box-item" effect="dark" content="有道智云翻译API应用密钥，用于访问有道翻译服务。可在有道智云控制台获取" placement="top-start"
          :show-after="500">
          <span class="popup-text popup-vertical-left">App Secret<el-icon class="icon-margin">
              <ChatDotRound />
            </el-icon></span>
        </el-tooltip>
      </el-col>
      <el-col :span="12">
        <el-input v-model="config.youdaoAppSecret" type="password" show-password placeholder="有道 AppSecret" />
      </el-col>
    </el-row>

    <!-- 腾讯云机器翻译配置 -->
    <el-row v-show="compute.showTencent" class="margin-bottom margin-left-2em">
      <el-col :span="12" class="lightblue rounded-corner">
        <el-tooltip class="box-item" effect="dark" content="腾讯云API访问密钥ID，用于访问腾讯云机器翻译服务。可在腾讯云控制台的访问管理中获取" placement="top-start"
          :show-after="500">
          <span class="popup-text popup-vertical-left">Secret ID<el-icon class="icon-margin">
              <ChatDotRound />
            </el-icon></span>
        </el-tooltip>
      </el-col>
      <el-col :span="12">
        <el-input v-model="config.tencentSecretId" placeholder="腾讯云 SecretId" />
      </el-col>
    </el-row>
    <el-row v-show="compute.showTencent" class="margin-bottom margin-left-2em">
      <el-col :span="12" class="lightblue rounded-corner">
        <el-tooltip class="box-item" effect="dark" content="腾讯云API访问密钥，用于访问腾讯云机器翻译服务。可在腾讯云控制台的访问管理中获取" placement="top-start"
          :show-after="500">
          <span class="popup-text popup-vertical-left">Secret Key<el-icon class="icon-margin">
              <ChatDotRound />
            </el-icon></span>
        </el-tooltip>
      </el-col>
      <el-col :span="12">
        <el-input v-model="config.tencentSecretKey" type="password" show-password placeholder="腾讯云 SecretKey" />
      </el-col>
    </el-row>

    <!--  Coze需显示 robot_id -->
    <el-row v-show="compute.showRobotId" class="margin-bottom margin-left-2em">
      <el-col :span="12" class="lightblue rounded-corner">
        <el-tooltip class="box-item" effect="dark" content="Coze机器人ID，可在Coze开发者文档中查看获取方式" placement="top-start"
          :show-after="500">
          <span class="popup-text popup-vertical-left">机器人ID<el-icon class="icon-margin">
              <ChatDotRound />
            </el-icon></span>
        </el-tooltip>
      </el-col>
      <el-col :span="12">
        <el-input v-model="config.robot_id[config.service]" placeholder="请输入Coze机器人ID" />
      </el-col>
    </el-row>

    <!-- 本地大模型配置 -->
    <el-row v-show="compute.showCustom" class="margin-bottom margin-left-2em">
      <el-col :span="12" class="lightblue rounded-corner">
        <el-tooltip class="box-item" effect="dark" content="目前仅支持OpenAI格式的请求接口，如http://localhost:3000/v1/chat/completions，其中 localhost:11434 可更换为任意值。
                     ollama 配置请参考：https://fluent.thinkstu.com/guide/faq.html" placement="top-start" :show-after="500">
          <span class="popup-text popup-vertical-left">自定义接口<el-icon class="icon-margin">
              <ChatDotRound />
            </el-icon></span>
        </el-tooltip>
      </el-col>
      <el-col :span="12">
        <el-input v-model="config.custom" placeholder="请输入自定义接口地址" />
      </el-col>
    </el-row>

    <!-- NewAPI 配置 -->
    <el-row v-show="compute.showNewAPI" class="margin-bottom margin-left-2em">
      <el-col :span="12" class="lightblue rounded-corner">
        <el-tooltip class="box-item" effect="dark" content="填写 New API 的访问地址，如：http://localhost:3000" placement="top-start" :show-after="500">
          <span class="popup-text popup-vertical-left">NewAPI接口<el-icon class="icon-margin">
              <ChatDotRound />
            </el-icon></span>
        </el-tooltip>
      </el-col>
      <el-col :span="12">
        <el-input v-model="config.newApiUrl" placeholder="请输入您的New API接口地址" />
      </el-col>
    </el-row>

    <!--  模型 -->
    <el-row v-show="compute.showModel" class="margin-bottom margin-left-2em">
      <el-col :span="12" class="lightblue rounded-corner">
        <span class="popup-text popup-vertical-left">模型</span>
      </el-col>
      <el-col :span="12">
        <el-select v-model="config.model[config.service]" placeholder="请选择模型">
          <el-option class="select-left" v-for="item in compute.model" :key="item" :label="item" :value="item" />
        </el-select>
      </el-col>
    </el-row>

    <el-row v-show="compute.showCustomModel" class="margin-bottom margin-left-2em">
      <el-col :span="12" class="lightblue rounded-corner">
        <el-tooltip class="box-item" effect="dark"
          :content="config.service === 'doubao' ? '豆包的model为接入点，获取方式见官方文档：https://console.volcengine.com/ark/region:ark+cn-beijing/endpoint' : '注意：自定义模型名称需要与服务商提供的模型名称一致，否则无法使用！'"
          placement="top-start" :show-after="500">
          <span class="popup-text popup-vertical-left">{{ config.service === 'doubao' ? '接入点' : '自定义模型' }}<el-icon
              class="icon-margin">
              <ChatDotRound />
            </el-icon></span>
        </el-tooltip>
      </el-col>
      <el-col :span="12">
        <el-input v-model="config.customModel[config.service]" placeholder="例如：gemma:7b" />
      </el-col>
    </el-row>

    <!-- 高级选项-->
    <el-collapse class="margin-left-2em margin-bottom">
      <el-collapse-item title="高级选项">

        <!-- 主题设置 -->
        <el-row class="margin-bottom margin-left-2em margin-top-2em">
          <el-col :span="12" class="lightblue rounded-corner">
            <span class="popup-text popup-vertical-left">主题设置</span>
          </el-col>
          <el-col :span="12">
            <el-select v-model="config.theme" placeholder="请选择主题模式">
              <el-option class="select-left" v-for="item in options.theme" :key="item.value" :label="item.label"
                         :value="item.value" />
            </el-select>
          </el-col>
        </el-row>

        <!-- 缓存开关 -->
        <el-row class="margin-bottom margin-left-2em">
          <el-col :span="20" class="lightblue rounded-corner">
            <el-tooltip class="box-item" effect="dark" content="开启缓存可以提高翻译速度，减少重复请求，但可能导致翻译结果不是最新的" placement="top-start" :show-after="500">
        <span class="popup-text popup-vertical-left">缓存翻译结果<el-icon class="icon-margin">
            <ChatDotRound />
          </el-icon></span>
            </el-tooltip>
          </el-col>

          <el-col :span="4" class="flex-end">
            <el-switch v-model="config.useCache" inline-prompt active-text="启用" inactive-text="禁用"/>
          </el-col>
        </el-row>

        <!-- 悬浮球开关 -->
      <el-row v-if="config.on" class="margin-bottom margin-left-2em margin-top-1em">
        <el-col :span="20" class="lightblue rounded-corner">
          <el-tooltip class="box-item" effect="dark" content="（测试版）控制是否显示屏幕边缘的即时翻译悬浮球，用于对整个网页进行翻译" placement="top-start" :show-after="500">
          <span class="popup-text popup-vertical-left">
            <!-- <span class="new-feature-badge">新</span> -->
            全文翻译悬浮球
            <el-icon class="icon-margin">
              <ChatDotRound />
            </el-icon>
          </span>
          </el-tooltip>
        </el-col>

        <el-col :span="4" class="flex-end">
          <el-switch v-model="floatingBallEnabled" inline-prompt active-text="启用" inactive-text="禁用" />
        </el-col>
      </el-row>


        <!-- 翻译进度面板 -->
        <el-row class="margin-bottom margin-left-2em">
          <el-col :span="20" class="lightblue rounded-corner">
            <el-tooltip class="box-item" effect="dark"
                        content="翻译进度面板（默认关）：关闭后将不再显示右下角的全文翻译进度面板，适合移动端或希望更少打扰的用户。"
                        placement="top-start" :show-after="500">
          <span class="popup-text popup-vertical-left">翻译进度面板<el-icon class="icon-margin">
              <ChatDotRound />
            </el-icon></span>
            </el-tooltip>
          </el-col>
          <el-col :span="4" class="flex-end">
          <el-switch v-model="config.translationStatus" inline-prompt active-text="启动" inactive-text="禁用" />
          </el-col>
        </el-row>

        <!-- 禁用动画设置 -->
        <el-row class="margin-bottom margin-left-2em">
          <el-col :span="20" class="lightblue rounded-corner">
            <el-tooltip class="box-item" effect="dark"
                        content="动画效果（默认开）：禁用后将关闭加载/悬浮等动画，以节省GPU资源和电量。适合低配置设备或希望节省资源的用户。"
                        placement="top-start" :show-after="500">
              <span class="popup-text popup-vertical-left">动画效果<el-icon class="icon-margin">
                  <ChatDotRound />
                </el-icon></span>
            </el-tooltip>
          </el-col>
          <el-col :span="4" class="flex-end">
            <el-switch v-model="config.animations" inline-prompt active-text="启动" inactive-text="禁用" />
          </el-col>
        </el-row>

        <!-- 翻译并发数 -->
        <el-row class="margin-bottom margin-left-2em">
          <el-col :span="12" class="lightblue rounded-corner">
            <el-tooltip class="box-item" effect="dark" content="控制同时进行的最大翻译任务数，数值越高翻译速度越快，但可能占用更多系统资源" placement="top-start"
                        :show-after="500">
          <span class="popup-text popup-vertical-left">翻译并发数<el-icon class="icon-margin">
              <ChatDotRound />
            </el-icon></span>
            </el-tooltip>
          </el-col>
          <el-col :span="12">
            <el-input-number
                v-model="config.maxConcurrentTranslations"
                :min="1"
                :max="100"
                :step="1"
                style="width: 100%"
                @change="handleConcurrentChange"
                controls-position="right"
            />
          </el-col>
        </el-row>

        <!-- 使用代理转发 -->
        <el-row v-show="compute.showProxy" class="margin-bottom margin-left-2em">
          <el-col :span="8" class="lightblue rounded-corner">
            <el-tooltip class="box-item" effect="dark" content="使用代理可以解决网络无法访问的问题，如不熟悉代理设置请留空！" placement="top-start"
                        :show-after="500">
              <span class="popup-text popup-vertical-left">代理地址<el-icon class="icon-margin">
                  <ChatDotRound />
                </el-icon></span>
            </el-tooltip>
          </el-col>
          <el-col :span="16">
            <el-input v-model="config.proxy[config.service]" placeholder="默认不使用代理" />
          </el-col>
        </el-row>

        <!-- 角色和模板 -->
        <el-row v-show="compute.showAI" class="margin-bottom margin-left-2em">
          <el-col :span="8" class="lightblue rounded-corner">
            <el-tooltip class="box-item" effect="dark" content="以系统身份 system 发送的对话，常用于指定 AI 要扮演的角色"
              placement="top-start" :show-after="500">
              <span class="popup-text popup-vertical-left">system<el-icon class="icon-margin">
                  <ChatDotRound />
                </el-icon></span>
            </el-tooltip>
          </el-col>
          <el-col :span="16">
            <el-input type="textarea" v-model="config.system_role[config.service]" maxlength="8192"
              placeholder="system message " />
          </el-col>
        </el-row>
        <el-row v-show="compute.showAI" class="margin-bottom margin-left-2em">
          <el-col :span="8" class="lightblue rounded-corner">
            <el-tooltip class="box-item" effect="dark"
              content="以用户身份 user 发送的对话，其中{{to}}表示目标语言，{{origin}}表示待翻译的文本内容，两者不可缺少。"
              placement="top-start" :show-after="500">
              <span class="popup-text popup-vertical-left">user<el-icon class="icon-margin">
                  <ChatDotRound />
                </el-icon></span>
            </el-tooltip>
          </el-col>
          <el-col :span="16">
            <el-input type="textarea" v-model="config.user_role[config.service]" maxlength="8192"
              placeholder="user message template" />
          </el-col>
        </el-row>
        <!-- 恢夏默认模板按钮 -->
        <el-row v-show="compute.showAI" class="margin-bottom margin-left-2em">
          <el-col :span="24" style="text-align: right;">
            <el-button type="primary" link @click="resetTemplate">
              <el-icon>
                <Refresh />
              </el-icon>
              恢复默认模板
            </el-button>
          </el-col>
        </el-row>

        <!-- 配置导入导出 -->
        <el-row class="margin-bottom margin-left-2em">
          <el-col :span="24">
            <el-divider content-position="center">配置管理</el-divider>
          </el-col>
        </el-row>
        <el-row class="margin-bottom margin-left-2em">
          <el-col :span="12">
            <el-button type="primary" @click="handleExport">
              <el-icon>
                <Download />
              </el-icon>
              导出配置
            </el-button>
          </el-col>
          <el-col :span="12">
            <el-button type="success" @click="handleImport">
              <el-icon>
                <Upload />
              </el-icon>
              导入配置
            </el-button>
          </el-col>
        </el-row>

        <!-- 导出配置 -->
        <el-row v-if="showExportBox" class="margin-bottom margin-left-2em">
          <el-col :span="24">
            <el-input v-model="exportData" type="textarea" :rows="8" readonly />
          </el-col>
        </el-row>

        <!-- 导入配置 -->
        <el-row v-if="showImportBox" class="margin-bottom margin-left-2em">
          <el-col :span="24">
            <el-input v-model="importData" type="textarea" :rows="8" placeholder="请在此处粘贴您的JSON配置" />
            <div style="margin-top: 10px; text-align: right;">
              <el-button @click="saveImport">保存</el-button>
            </div>
          </el-col>
        </el-row>
      </el-collapse-item>
    </el-collapse>
    <!--    -->
  </div>

  <!-- 自定义快捷键对话框 -->
  <CustomHotkeyInput
    v-model="showCustomHotkeyDialog"
    :current-value="config.customFloatingBallHotkey"
    @confirm="handleCustomHotkeyConfirm"
    @cancel="handleCustomHotkeyCancel"
  />

  <!-- 自定义鼠标悬浮快捷键对话框 -->
  <CustomHotkeyInput
    v-model="showCustomMouseHotkeyDialog"
    :current-value="config.customHotkey"
    @confirm="handleCustomMouseHotkeyConfirm"
    @cancel="handleCustomMouseHotkeyCancel"
  />



</template>

<script lang="ts" setup>

// Main 处理配置信息
import { computed, ref, watch, onUnmounted } from 'vue'
import { models, options, servicesType, defaultOption } from "../entrypoints/utils/option";
import { Config } from "@/entrypoints/utils/model";
import { storage } from '@wxt-dev/storage';
import { ChatDotRound, Refresh, Edit, Upload, Download } from '@element-plus/icons-vue'
import { ElMessage, ElMessageBox, ElInputNumber } from 'element-plus'
import browser from 'webextension-polyfill';
import { defineAsyncComponent } from 'vue';
const CustomHotkeyInput = defineAsyncComponent(() => import('@/components/CustomHotkeyInput.vue'));
import { parseHotkey } from '@/entrypoints/utils/hotkey';

// 初始化深色模式媒体查询
const darkModeMediaQuery = window.matchMedia('(prefers-color-scheme: dark)');

// 更新主题函数
function updateTheme(theme: string) {
  if (theme === 'auto') {
    // 自动模式下，直接使用系统主题
    const isDark = darkModeMediaQuery.matches;
    console.log('isDark', isDark);

    document.documentElement.classList.toggle('dark', isDark);
  } else {
    // 手动模式下，使用选择的主题
    document.documentElement.classList.toggle('dark', theme === 'dark');
  }
}

// 配置信息
let config = ref(new Config());

// 从 storage 中获取本地配置
storage.getItem('local:config').then((value: any) => {
  if (typeof value === 'string' && value) {
    const parsedConfig = JSON.parse(value);
    Object.assign(config.value, parsedConfig);
  }
  // 初始应用主题
  updateTheme(config.value.theme || 'auto');
});

// 监听 storage 中 'local:config' 的变化
// 当其他页面修改了配置时,会触发这个监听器
// newValue 是新的配置值,oldValue 是旧的配置值
storage.watch('local:config', (newValue: any, oldValue: any) => {
  // 检查 newValue 是否为非空字符串
  if (typeof newValue === 'string' && newValue) {
    // 将新的配置值解析为对象,并合并到当前的 config.value 中
    // 这样可以保持所有页面的配置同步
    Object.assign(config.value, JSON.parse(newValue));
  }
});

// 监听菜单栏配置变化
// 当配置发生改变时,将新的配置序列化为 JSON 字符串并保存到 storage 中
// deep: true 表示深度监听对象内部属性的变化
watch(config, (newValue: any, oldValue: any) => {
  // TODO 监听配置变化，显示刷新提示
  storage.setItem('local:config', JSON.stringify(newValue));
}, { deep: true });

// 计算属性
let compute = ref({
  // 1、是否是AI服务
  showAI: computed(() => servicesType.isAI(config.value.service)),
  // 2、是否是机器翻译
  showMachine: computed(() => servicesType.isMachine(config.value.service)),
  // 3、是否显示代理
  showProxy: computed(() => servicesType.isUseProxy(config.value.service)),
  // 4、是否显示模型
  showModel: computed(() => servicesType.isUseModel(config.value.service)),
  // 5、是否显示token
  showToken: computed(() => servicesType.isUseToken(config.value.service)),
  // 6、是否显示 AkSk
  showAkSk: computed(() => servicesType.isUseAkSk(config.value.service)),
  // 6.5、是否显示有道翻译配置
  showYoudao: computed(() => servicesType.isYoudao(config.value.service)),
  // 6.6、是否显示腾讯云机器翻译配置
  showTencent: computed(() => servicesType.isTencent(config.value.service)),
  // 7、获取模型列表
  model: computed(() => models.get(config.value.service) || []),
  // 8、是否需要自定义接口
  showCustom: computed(() => servicesType.isCustom(config.value.service)),
  // 9、是否显示 DeepLX URL 配置
  showDeepLX: computed(() => config.value.service === 'deeplx'),
  // 10、是否自定义模型
  showCustomModel: computed(() => servicesType.isAI(config.value.service) && config.value.model[config.value.service] === "自定义模型"),
  // 11、判断是否为"双语模式"，控制一些翻译服务的显示
  filteredServices: computed(() => options.services.filter((service: any) =>
    !([service.google].includes(service.value) && config.value.display !== 1))
  ),
  // 12、判断是否为 coze
  showRobotId: computed(() => servicesType.isCoze(config.value.service)),
  // 13、是否显示New API配置
  showNewAPI: computed(() => servicesType.isNewApi(config.value.service)),
  // 14、是否显示Azure OpenAI端点配置
  showAzureOpenaiEndpoint: computed(() => servicesType.isAzureOpenai(config.value.service)),
})

// 监听主题变化
watch(() => config.value.theme, (newTheme) => {
  updateTheme(newTheme || 'auto');
});

// 使用 onchange 监听系统主题变化
darkModeMediaQuery.onchange = (e) => {
  if (config.value.theme === 'auto') {
    updateTheme('auto');
  }
};

// 组件卸载时清理
onUnmounted(() => {
  darkModeMediaQuery.onchange = null;
});

// 计算样式分组
const styleGroups = computed(() => {
  const groups = options.styles.filter(item => item.disabled);
  return groups.map(group => ({
    ...group,
    options: options.styles.filter(item => !item.disabled && item.group === group.value)
  }));
});

// 恢复默认模板
const resetTemplate = () => {
  ElMessageBox.confirm(
    '确定要恢复默认的 system 和 user 模板吗？此操作将覆盖当前的自定义模板。',
    '恢复默认模板',
    {
      confirmButtonText: '确定',
      cancelButtonText: '取消',
      type: 'warning',
    }
  ).then(() => {
    config.value.system_role[config.value.service] = defaultOption.system_role;
    config.value.user_role[config.value.service] = defaultOption.user_role;
    ElMessage({
      message: '已成功恢复默认翻译模板',
      type: 'success',
      duration: 2000
    });
  }).catch(() => {
    // 用户取消操作，不做任何处理
  });
};

// 悬浮球开关的计算属性
const floatingBallEnabled = computed({
  get: () => !config.value.disableFloatingBall && config.value.on,
  set: (value) => {
    config.value.disableFloatingBall = !value;
    // 向所有激活的标签页发送消息
    browser.tabs.query({}).then(tabs => {
      tabs.forEach(tab => {
        if (tab.id) {
          browser.tabs.sendMessage(tab.id, { 
            type: 'toggleFloatingBall',
            isEnabled: value 
          }).catch(() => {
            // 忽略发送失败的错误（可能是页面未加载内容脚本）
          });
        }
      });
    });
  }
});

// 监听划词翻译模式变化
watch(() => config.value.selectionTranslatorMode, (newMode) => {
  // 向所有激活的标签页发送消息
  browser.tabs.query({}).then(tabs => {
    tabs.forEach(tab => {
      if (tab.id) {
        browser.tabs.sendMessage(tab.id, { 
          type: 'updateSelectionTranslatorMode',
          mode: newMode 
        }).catch(() => {
          // 忽略发送失败的错误（可能是页面未加载内容脚本）
        });
      }
    });
  });
});

// 监听开关变化
const handleSwitchChange = () => {
  showRefreshTip.value = true;
};

// 处理插件状态变化
const handlePluginStateChange = (val: boolean) => {
  // 如果插件被关闭，确保悬浮球和划词翻译也被关闭
  if (!val) {
    // 处理悬浮球
    if (!config.value.disableFloatingBall) {
      config.value.disableFloatingBall = true;
      // 向所有激活的标签页发送消息，关闭悬浮球
      browser.tabs.query({}).then(tabs => {
        tabs.forEach(tab => {
          if (tab.id) {
            browser.tabs.sendMessage(tab.id, { 
              type: 'toggleFloatingBall',
              isEnabled: false
            }).catch(() => {
              // 忽略发送失败的错误（可能是页面未加载内容脚本）
            });
          }
        });
      });
    }
    
    // 处理划词翻译
    if (config.value.selectionTranslatorMode !== 'disabled') {
      config.value.selectionTranslatorMode = 'disabled';
      // 向所有激活的标签页发送消息，关闭划词翻译
      browser.tabs.query({}).then(tabs => {
        tabs.forEach(tab => {
          if (tab.id) {
            browser.tabs.sendMessage(tab.id, { 
              type: 'updateSelectionTranslatorMode',
              mode: 'disabled'
            }).catch(() => {
              // 忽略发送失败的错误（可能是页面未加载内容脚本）
            });
          }
        });
      });
    }
  }
};

// 处理悬浮球开关变化
const toggleFloatingBall = (val: boolean) => {
  // 向所有激活的标签页发送消息
  browser.tabs.query({}).then(tabs => {
    tabs.forEach(tab => {
      if (tab.id) {
        browser.tabs.sendMessage(tab.id, { 
          type: 'toggleFloatingBall',
          isEnabled: val 
        }).catch(() => {
          // 忽略发送失败的错误（可能是页面未加载内容脚本）
        });
      }
    });
  });
};

// 自定义快捷键相关
const showCustomHotkeyDialog = ref(false);
const showCustomMouseHotkeyDialog = ref(false);

// 配置导入导出相关
const showExportConfig = ref(false);
const showImportConfig = ref(false);
const exportedConfig = ref('');
const importConfigText = ref('');
const importLoading = ref(false);

// 处理快捷键选择变化
const handleHotkeyChange = (value: string) => {
  if (value === 'custom') {
    // 选择自定义后，如果没有设置过自定义快捷键，自动打开设置对话框
    if (!config.value.customFloatingBallHotkey) {
      // 延迟一下，让选择框先完成状态更新
      setTimeout(() => {
        openCustomHotkeyDialog();
      }, 100);
    }
  }
};

// 打开自定义快捷键对话框
const openCustomHotkeyDialog = () => {
  showCustomHotkeyDialog.value = true;
};

// 确认自定义快捷键
const handleCustomHotkeyConfirm = (hotkey: string) => {
  config.value.customFloatingBallHotkey = hotkey;
  config.value.floatingBallHotkey = 'custom';
  
  ElMessage({
    message: hotkey === 'none' ? '已禁用快捷键' : `快捷键已设置为: ${getCustomHotkeyDisplayName()}`,
    type: 'success',
    duration: 2000
  });
};

// 取消自定义快捷键
const handleCustomHotkeyCancel = () => {
  // 如果没有自定义快捷键，回退到默认选项
  if (!config.value.customFloatingBallHotkey) {
    config.value.floatingBallHotkey = 'Alt+T';
  }
};

// 获取自定义快捷键显示名称
const getCustomHotkeyDisplayName = () => {
  if (!config.value.customFloatingBallHotkey) return '';
  
  if (config.value.customFloatingBallHotkey === 'none') {
    return '已禁用';
  }
  
  const parsed = parseHotkey(config.value.customFloatingBallHotkey);
  return parsed.isValid ? parsed.displayName : config.value.customFloatingBallHotkey;
};

// 处理鼠标悬浮快捷键选择变化
const handleMouseHotkeyChange = (value: string) => {
  if (value === 'custom') {
    // 选择自定义后，如果没有设置过自定义快捷键，自动打开设置对话框
    if (!config.value.customHotkey) {
      // 延迟一下，让选择框先完成状态更新
      setTimeout(() => {
        openCustomMouseHotkeyDialog();
      }, 100);
    }
  }
};

// 打开自定义鼠标悬浮快捷键对话框
const openCustomMouseHotkeyDialog = () => {
  showCustomMouseHotkeyDialog.value = true;
};

// 确认自定义鼠标悬浮快捷键
const handleCustomMouseHotkeyConfirm = (hotkey: string) => {
  config.value.customHotkey = hotkey;
  config.value.hotkey = 'custom';
  
  ElMessage({
    message: hotkey === 'none' ? '已禁用快捷键' : `快捷键已设置为: ${getCustomMouseHotkeyDisplayName()}`,
    type: 'success',
    duration: 2000
  });
};

// 取消自定义鼠标悬浮快捷键
const handleCustomMouseHotkeyCancel = () => {
  // 如果没有自定义快捷键，回退到默认选项
  if (!config.value.customHotkey) {
    config.value.hotkey = 'Control';
  }
};

// 获取自定义鼠标悬浮快捷键显示名称
const getCustomMouseHotkeyDisplayName = () => {
  if (!config.value.customHotkey) return '';
  
  if (config.value.customHotkey === 'none') {
    return '已禁用';
  }
  
  const parsed = parseHotkey(config.value.customHotkey);
  return parsed.isValid ? parsed.displayName : config.value.customHotkey;
};

// 处理并发数量变化
const handleConcurrentChange = (currentValue: number | undefined, oldValue: number | undefined) => {
  // 验证并发数量的有效性
  if (currentValue === undefined || currentValue < 1 || currentValue > 100) {
    ElMessage({
      message: '并发数量必须在 1-100 之间',
      type: 'warning',
      duration: 2000
    });
    // 恢复默认值
    config.value.maxConcurrentTranslations = 6;
    return;
  }
  
  // 显示设置已更新的提示
  showRefreshTip.value = true;
  
  ElMessage({
    message: `并发数量已更新为 ${currentValue}`,
    type: 'success',
    duration: 2000
  });
};

// 显示刷新提示
const showRefreshTip = ref(false);

// 刷新页面
const refreshPage = async () => {
  const tabs = await browser.tabs.query({ active: true, currentWindow: true });
  if (tabs[0]?.id) {
    browser.tabs.reload(tabs[0].id);
    showRefreshTip.value = false; // 刷新后隐藏提示
  }
};

<<<<<<< HEAD
// Azure OpenAI 端点地址验证函数
const isValidAzureEndpoint = (endpoint: string) => {
  if (!endpoint || endpoint.trim() === '') {
    return false;
  }
  
  // 检查是否包含必要的组件
  const hasAzureDomain = endpoint.includes('openai.azure.com');
  const hasChatCompletions = endpoint.includes('/chat/completions');
  const hasHttps = endpoint.startsWith('https://');
  
  return hasHttps && hasAzureDomain && hasChatCompletions;
=======
const showExportBox = ref(false);
const exportData = ref('');
const showImportBox = ref(false);
const importData = ref('');

const handleExport = async () => {
  const configStr = await storage.getItem('local:config');
  if (!configStr) {
    ElMessage({
      message: '没有找到配置信息',
      type: 'warning',
    });
    return;
  }

  const configToExport = JSON.parse(configStr as string);

  // Create a deep copy to avoid modifying the actual config
  const cleanedConfig = JSON.parse(JSON.stringify(configToExport));

  // Clean system_role and user_role if they are default
  if (cleanedConfig.system_role) {
    for (const service in cleanedConfig.system_role) {
      if (cleanedConfig.system_role[service] === defaultOption.system_role) {
        delete cleanedConfig.system_role[service];
      }
    }
    if (Object.keys(cleanedConfig.system_role).length === 0) {
      delete cleanedConfig.system_role;
    }
  }

  if (cleanedConfig.user_role) {
    for (const service in cleanedConfig.user_role) {
      if (cleanedConfig.user_role[service] === defaultOption.user_role) {
        delete cleanedConfig.user_role[service];
      }
    }
    if (Object.keys(cleanedConfig.user_role).length === 0) {
      delete cleanedConfig.user_role;
    }
  }

  exportData.value = JSON.stringify(cleanedConfig, null, 2);
  showExportBox.value = !showExportBox.value;
  showImportBox.value = false;
};

const handleImport = () => {
  showImportBox.value = !showImportBox.value;
  showExportBox.value = false;
};

const saveImport = async () => {
  try {
    const parsedConfig = JSON.parse(importData.value);
    // Add validation here
    if (!validateConfig(parsedConfig)) {
      ElMessage({
        message: '配置无效或格式不正确, 请检查!',
        type: 'error',
      });
      return;
    }
    await storage.setItem('local:config', JSON.stringify(parsedConfig));
    ElMessage({
      message: '配置导入成功!',
      type: 'success',
    });
    showImportBox.value = false;
    importData.value = '';
    // Optionally, reload the extension or relevant parts
  } catch (e) {
    ElMessage({
      message: '配置格式错误, 请检查!',
      type: 'error',
    });
  }
};


// 切换导出配置显示
const toggleExportConfig = async () => {
  if (showExportConfig.value) {
    // 如果已经显示，则隐藏
    showExportConfig.value = false;
    exportedConfig.value = '';
  } else {
    // 如果未显示，则显示并生成配置
    try {
      // 确保从storage获取最新的配置
      const latestConfig = await storage.getItem('local:config');
      let configToExport;
      
      if (latestConfig && typeof latestConfig === 'string') {
        // 使用storage中的最新配置
        configToExport = JSON.parse(latestConfig);
      } else {
        // 如果storage中没有，使用当前config.value
        configToExport = JSON.parse(JSON.stringify(config.value));
      }
      
      exportedConfig.value = JSON.stringify(configToExport, null, 2);
      showExportConfig.value = true;
      
      ElMessage({
        message: '配置已生成，请复制保存',
        type: 'success',
        duration: 2000
      });
    } catch (error) {
      ElMessage({
         message: '导出配置失败：' + ((error as Error)?.message || '未知错误'),
         type: 'error',
         duration: 3000
       });
    }
  }
};

// 复制导出的配置到剪贴板
const copyExportedConfig = async () => {
  try {
    await navigator.clipboard.writeText(exportedConfig.value);
    ElMessage({
      message: '配置已复制到剪贴板',
      type: 'success',
      duration: 2000
    });
  } catch (error) {
    ElMessage({
      message: '复制失败，请手动复制',
      type: 'warning',
      duration: 2000
    });
  }
};

// 切换导入配置显示
const toggleImportConfig = () => {
  if (showImportConfig.value) {
    // 如果已经显示，则隐藏并清空内容
    showImportConfig.value = false;
    importConfigText.value = '';
  } else {
    // 如果未显示，则显示
    showImportConfig.value = true;
    importConfigText.value = '';
  }
};

// 取消导入
const cancelImport = () => {
  // 清空输入框并隐藏导入区域
  importConfigText.value = '';
  showImportConfig.value = false;
  importLoading.value = false;
};

// 导入配置
const importConfig = async () => {
  if (!importConfigText.value.trim()) {
    ElMessage({
      message: '请输入配置内容',
      type: 'warning',
      duration: 2000
    });
    return;
  }

  importLoading.value = true;
  
  try {
    // 解析JSON配置
    const importedConfig = JSON.parse(importConfigText.value);
    
    // 验证配置格式
    if (!validateConfig(importedConfig)) {
      throw new Error('配置格式不正确');
    }
    
    // 确认导入
    await ElMessageBox.confirm(
      '导入配置将覆盖当前所有设置，确定要继续吗？',
      '确认导入',
      {
        confirmButtonText: '确定导入',
        cancelButtonText: '取消',
        type: 'warning',
      }
    );
    
    // 应用新配置
    Object.assign(config.value, importedConfig);
    
    // 保存到storage
    await storage.setItem('local:config', JSON.stringify(config.value));
    
    // 隐藏导入区域并清空输入
    showImportConfig.value = false;
    importConfigText.value = '';
    
    ElMessage({
      message: '配置导入成功',
      type: 'success',
      duration: 2000
    });
    
  } catch (error) {
    if ((error as Error).message !== 'cancel') {
      ElMessage({
        message: '导入失败：' + ((error as Error).message || '配置格式错误'),
        type: 'error',
        duration: 3000
      });
    }
  } finally {
    importLoading.value = false;
  }
};

// 验证配置格式
const validateConfig = (configData: any): boolean => {
  try {
    // 检查是否是对象
    if (typeof configData !== 'object' || configData === null) {
      return false;
    }
    
    // 检查必要的配置字段
    const requiredFields = ['on', 'service', 'display', 'from', 'to'];
    for (const field of requiredFields) {
      if (!(field in configData)) {
        return false;
      }
    }
    
    // 检查服务配置
    if (typeof configData.service !== 'string') {
      return false;
    }
    
    return true;
  } catch (error) {
    return false;
  }
>>>>>>> 88b69e37
};

</script>

<style scoped>

.select-left {
  text-align: left;
}

.flex-end {
  display: flex;
  justify-content: flex-end;
}

.select-divider {
  background: #f2f6fc;
  color: #409eff;
  font-size: 12px;
  padding: 4px 12px;
  cursor: default;
  font-weight: 500;
  letter-spacing: 1px;
  text-transform: uppercase;
  border-bottom: 1px solid #e4e7ed;
  margin: 4px 0;
  pointer-events: none;
  opacity: 0.9;
}

.icon-margin {
  margin-left: 0.25em;
}

/* 添加自适应样式 */
:deep(.el-select) {
  width: 100%;
}

:deep(.el-input) {
  width: 100%;
}

.margin-bottom {
  margin-bottom: 10px;
}

.margin-left-2em {
  margin-left: 1em;
  margin-right: 1em;
}

.margin-top-2em {
  margin-top: 1em;
}

.margin-top-1em {
  margin-top: 0.5em;
}

/* 设置滚动条样式 */
::-webkit-scrollbar {
  width: 6px;
  height: 6px;
}

::-webkit-scrollbar-thumb {
  background: #ddd;
  border-radius: 3px;
}

::-webkit-scrollbar-track {
  background: #f5f5f5;
  border-radius: 3px;
}

.refresh-tip {
  margin: 0 1em;
}

.refresh-button {
  display: flex;
  justify-content: center;
  align-items: center;
  padding: 0.5em 1em;
  color: #fff;
  background-color: #409eff;
  border-radius: 4px;
  cursor: pointer;
  transition: background-color 0.3s, color 0.3s;
}

.refresh-button:hover {
  background-color: #66b1ff;
  color: #fff;
}

.new-feature-badge {
  display: inline-block;
  font-size: 12px;
  background-color: #f56c6c;
  color: white;
  padding: 1px 6px;
  border-radius: 10px;
  margin-right: 8px;
  font-weight: bold;
  animation: bounce 1s infinite alternate;
}

@keyframes pulse-glow {
  0% {
    box-shadow: 0 2px 8px rgba(64, 158, 255, 0.1);
  }
  100% {
    box-shadow: 0 2px 12px rgba(64, 158, 255, 0.5);
  }
}

@keyframes bounce {
  0% {
    transform: translateY(0);
  }
  100% {
    transform: translateY(-3px);
  }
}

/* 自定义快捷键相关样式 */
.hotkey-config {
  display: flex;
  flex-direction: column;
  gap: 6px;
  width: 100%;
}

.custom-hotkey-display {
  display: flex;
  align-items: center;
  padding: 6px 6px 6px 10px;
  background: var(--el-color-primary-light-9);
  border: 1px solid var(--el-color-primary-light-7);
  border-radius: 4px;
  font-size: 12px;
  height: 32px;
  width: 100%;
  box-sizing: border-box;
  overflow: hidden;
}

.hotkey-text {
  font-family: 'Monaco', 'Menlo', 'Ubuntu Mono', monospace;
  font-weight: 600;
  color: var(--el-color-primary);
  font-size: 13px;
  flex: 1;
  white-space: nowrap;
  overflow: hidden;
  text-overflow: ellipsis;
  min-width: 0;
  max-width: calc(100% - 32px);
}

.edit-button {
  padding: 2px 4px;
  margin-left: 4px;
  color: var(--el-color-primary);
  width: 24px;
  height: 24px;
  flex-shrink: 0;
  display: flex;
  align-items: center;
  justify-content: center;
}

.edit-button:hover {
  background: var(--el-color-primary-light-8);
}

.edit-button .el-icon {
  font-size: 12px;
}

.placeholder-text {
  color: var(--el-text-color-placeholder) !important;
  font-style: italic;
  font-family: inherit !important;
  font-weight: normal !important;
}

/* 自定义快捷键行样式 */
.custom-hotkey-row {
  border-radius: 8px;
  padding: 8px;
  margin: 6px 0 !important;
  background: linear-gradient(135deg, 
    rgba(64, 158, 255, 0.03) 0%, 
    rgba(64, 158, 255, 0.01) 50%, 
    rgba(103, 194, 58, 0.02) 100%);
  transition: all 0.3s ease;
  position: relative;
  border: 1px solid transparent;
}

.custom-hotkey-row::before {
  content: '';
  position: absolute;
  top: 0;
  left: 0;
  right: 0;
  bottom: 0;
  background: linear-gradient(135deg, 
    rgba(64, 158, 255, 0.2) 0%, 
    rgba(64, 158, 255, 0.1) 30%,
    rgba(103, 194, 58, 0.1) 70%,
    rgba(103, 194, 58, 0.2) 100%);
  border-radius: 8px;
  z-index: -1;
  opacity: 0;
  transition: opacity 0.3s ease;
}

.custom-hotkey-row::after {
  content: '';
  position: absolute;
  top: -1px;
  left: -1px;
  right: -1px;
  bottom: -1px;
  background: linear-gradient(135deg, 
    rgba(64, 158, 255, 0.3), 
    rgba(103, 194, 58, 0.3));
  border-radius: 8px;
  z-index: -2;
  opacity: 0.6;
}

.custom-hotkey-row:hover {
  background: linear-gradient(135deg, 
    rgba(64, 158, 255, 0.05) 0%, 
    rgba(64, 158, 255, 0.03) 50%, 
    rgba(103, 194, 58, 0.04) 100%);
  transform: translateY(-1px);
  box-shadow: 0 4px 12px rgba(64, 158, 255, 0.15);
}

.custom-hotkey-row:hover::before {
  opacity: 0.1;
}

/* 自定义标识徽章 */
.custom-badge {
  display: inline-flex;
  align-items: center;
  padding: 2px 6px;
  background: var(--el-color-primary);
  color: white;
  font-size: 10px;
  border-radius: 10px;
  font-weight: 500;
  margin-left: 6px;
  line-height: 1;
}

/* 错误样式 */
.input-error {
  border-color: var(--el-color-danger) !important;
}

.input-error:focus {
  border-color: var(--el-color-danger) !important;
  box-shadow: 0 0 0 2px rgba(245, 108, 108, 0.2) !important;
}

.error-text {
  color: var(--el-color-danger);
  font-size: 12px;
  margin-top: 4px;
  line-height: 1.4;
}
</style><|MERGE_RESOLUTION|>--- conflicted
+++ resolved
@@ -217,8 +217,8 @@
         </el-tooltip>
       </el-col>
       <el-col :span="12">
-        <el-input 
-          v-model="config.azureOpenaiEndpoint" 
+        <el-input
+          v-model="config.azureOpenaiEndpoint"
           placeholder="https://your-resource.openai.azure.com/openai/deployments/your-model/chat/completions?api-version=2024-02-15-preview"
           :class="{ 'input-error': config.azureOpenaiEndpoint && !isValidAzureEndpoint(config.azureOpenaiEndpoint) }"
         />
@@ -1028,24 +1028,24 @@
   }
 };
 
-<<<<<<< HEAD
+const showExportBox = ref(false);
+const exportData = ref('');
+const showImportBox = ref(false);
+const importData = ref('');
+
 // Azure OpenAI 端点地址验证函数
 const isValidAzureEndpoint = (endpoint: string) => {
   if (!endpoint || endpoint.trim() === '') {
     return false;
   }
-  
+
   // 检查是否包含必要的组件
   const hasAzureDomain = endpoint.includes('openai.azure.com');
   const hasChatCompletions = endpoint.includes('/chat/completions');
   const hasHttps = endpoint.startsWith('https://');
-  
+
   return hasHttps && hasAzureDomain && hasChatCompletions;
-=======
-const showExportBox = ref(false);
-const exportData = ref('');
-const showImportBox = ref(false);
-const importData = ref('');
+};
 
 const handleExport = async () => {
   const configStr = await storage.getItem('local:config');
@@ -1135,7 +1135,7 @@
       // 确保从storage获取最新的配置
       const latestConfig = await storage.getItem('local:config');
       let configToExport;
-      
+
       if (latestConfig && typeof latestConfig === 'string') {
         // 使用storage中的最新配置
         configToExport = JSON.parse(latestConfig);
@@ -1143,10 +1143,10 @@
         // 如果storage中没有，使用当前config.value
         configToExport = JSON.parse(JSON.stringify(config.value));
       }
-      
+
       exportedConfig.value = JSON.stringify(configToExport, null, 2);
       showExportConfig.value = true;
-      
+
       ElMessage({
         message: '配置已生成，请复制保存',
         type: 'success',
@@ -1213,16 +1213,16 @@
   }
 
   importLoading.value = true;
-  
+
   try {
     // 解析JSON配置
     const importedConfig = JSON.parse(importConfigText.value);
-    
+
     // 验证配置格式
     if (!validateConfig(importedConfig)) {
       throw new Error('配置格式不正确');
     }
-    
+
     // 确认导入
     await ElMessageBox.confirm(
       '导入配置将覆盖当前所有设置，确定要继续吗？',
@@ -1233,23 +1233,23 @@
         type: 'warning',
       }
     );
-    
+
     // 应用新配置
     Object.assign(config.value, importedConfig);
-    
+
     // 保存到storage
     await storage.setItem('local:config', JSON.stringify(config.value));
-    
+
     // 隐藏导入区域并清空输入
     showImportConfig.value = false;
     importConfigText.value = '';
-    
+
     ElMessage({
       message: '配置导入成功',
       type: 'success',
       duration: 2000
     });
-    
+
   } catch (error) {
     if ((error as Error).message !== 'cancel') {
       ElMessage({
@@ -1270,7 +1270,7 @@
     if (typeof configData !== 'object' || configData === null) {
       return false;
     }
-    
+
     // 检查必要的配置字段
     const requiredFields = ['on', 'service', 'display', 'from', 'to'];
     for (const field of requiredFields) {
@@ -1278,17 +1278,16 @@
         return false;
       }
     }
-    
+
     // 检查服务配置
     if (typeof configData.service !== 'string') {
       return false;
     }
-    
+
     return true;
   } catch (error) {
     return false;
   }
->>>>>>> 88b69e37
 };
 
 </script>
